--- conflicted
+++ resolved
@@ -8,11 +8,6 @@
 
 logger = logging.getLogger(__name__)
 
-<<<<<<< HEAD
-    def __init__(self, message: str, line_number: int) -> None:
-        """Initialize the :py:class:`RstcheckCommentSyntaxError` exception.
-=======
->>>>>>> 909bb369
 
 RSTCHECK_COMMENT_REGEX = re.compile(r"\.\. rstcheck:")
 
