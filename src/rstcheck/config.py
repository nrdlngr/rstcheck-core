"""Rstcheck configuration functionality."""
import configparser
import contextlib
import enum
import logging
import pathlib
import re
import typing as t

import pydantic

from . import _extras


if _extras.TOMLI_INSTALLED:  # pragma: no cover
    import tomli


logger = logging.getLogger(__name__)


CONFIG_FILES = [".rstcheck.cfg", "setup.cfg"]
"""Supported default config files."""
if _extras.TOMLI_INSTALLED:  # pragma: no cover
    CONFIG_FILES = [".rstcheck.cfg", "pyproject.toml", "setup.cfg"]


class ReportLevel(enum.Enum):
    """Report levels supported by docutils."""

    INFO = 1
    WARNING = 2
    ERROR = 3
    SEVERE = 4
    NONE = 5


ReportLevelMap = {
    "info": 1,
    "warning": 2,
    "error": 3,
    "severe": 4,
    "none": 5,
}
"""Map docutils report levels in text form to numbers."""


DEFAULT_REPORT_LEVEL = ReportLevel.INFO
"""Default report level."""


class RstcheckConfigFile(pydantic.BaseModel):  # pylint: disable=no-member
    """Rstcheck config file.

    :raises ValueError: If setting has incorrect value or type
    :raises pydantic.error_wrappers.ValidationError: If setting is not parsable into correct type
    """

    report_level: t.Optional[ReportLevel]
    ignore_directives: t.Optional[t.List[str]]
    ignore_roles: t.Optional[t.List[str]]
    ignore_substitutions: t.Optional[t.List[str]]
    ignore_languages: t.Optional[t.List[str]]
    # NOTE: Pattern type-arg errors pydanic: https://github.com/samuelcolvin/pydantic/issues/2636
    ignore_messages: t.Optional[t.Pattern]  # type: ignore[type-arg]

    @pydantic.validator("report_level", pre=True)
    @classmethod
    def valid_report_level(cls, value: t.Any) -> t.Optional[ReportLevel]:  # noqa: ANN401
        """Validate the report_level setting.

        :param value: Value to validate
        :raises ValueError: If ``value`` is not a valid docutils report level
        :return: Instance of :py:class:`ReportLevel` or None if emptry string.
        """
        if value is None:
            return None

        if isinstance(value, ReportLevel):
            return value

        if value == "":
            return DEFAULT_REPORT_LEVEL

        if isinstance(value, bool):
            raise ValueError("Invalid report level")

        if isinstance(value, str):
            if value.casefold() in set(ReportLevelMap):
                return ReportLevel(ReportLevelMap[value.casefold()])

            with contextlib.suppress(ValueError):
                value = int(value)

        if isinstance(value, int) and 1 <= value <= 5:
            return ReportLevel(value)

        raise ValueError("Invalid report level")

    @pydantic.validator(
        "ignore_directives", "ignore_roles", "ignore_substitutions", "ignore_languages", pre=True
    )
    @classmethod
    def split_str(cls, value: t.Any) -> t.Optional[t.List[str]]:  # noqa: ANN401
        """Validate and parse the following ignore_* settings.

        - ignore_directives
        - ignore_roles
        - ignore_substitutions
        - ignore_languages

        Comma separated strings are split into a list.

        :param value: Value to validate
        :raises ValueError: If not a :py:class:`str` or :py:class:`list` of :py:class:`str`
        :return: List of things to ignore in the respective category
        """
        if value is None:
            return None

        if isinstance(value, str):
            return [v.strip() for v in value.split(",") if v.strip()]

        if isinstance(value, list) and all(isinstance(v, str) for v in value):
            return [v.strip() for v in value if v.strip()]

        raise ValueError("Not a string or list of strings")

    @pydantic.validator("ignore_messages", pre=True)
    @classmethod
    def join_regex_str(
        cls, value: t.Any  # noqa: ANN401
    ) -> t.Optional[t.Union[str, t.Pattern[str]]]:
        """Validate and concatenate the ignore_messages setting to a RegEx string.

        If a list ist given, the entries are concatenated with "|" to create an or RegEx.

        :param value: Value to validate
        :raises ValueError: If not a :py:class:`str` or :py:class:`list` of :py:class:`str`
        :return: A RegEx string with messages to ignore or :py:class:`typing.Pattern` if it is one
            already
        """
        if value is None:
            return None

        if isinstance(value, re.Pattern):
            return value

        if isinstance(value, list) and all(isinstance(v, str) for v in value):
            return r"|".join(value)

        if isinstance(value, str):
            return value

        raise ValueError("Not a string or list of strings")


class RstcheckConfig(RstcheckConfigFile):  # pylint: disable=too-few-public-methods
    """Rstcheck config.

    :raises ValueError: If setting has incorrect value or type
    :raises pydantic.error_wrappers.ValidationError: If setting is not parsable into correct type
    """

    config_path: t.Optional[pathlib.Path]
    recursive: t.Optional[bool]
    warn_unknown_settings: t.Optional[bool]


class _RstcheckConfigINIFile(
    pydantic.BaseModel  # pylint: disable=no-member
):  # pylint: disable=too-few-public-methods
    """Type for [rstcheck] section in INI file.

    The types apply to the file's data before the parsing by :py:class:`RstcheckConfig` is done.

    :raises pydantic.error_wrappers.ValidationError: If setting is not parsable into correct type
    """

    report_level: pydantic.NoneStr = pydantic.Field(None)  # pylint: disable=no-member
    ignore_directives: pydantic.NoneStr = pydantic.Field(None)  # pylint: disable=no-member
    ignore_roles: pydantic.NoneStr = pydantic.Field(None)  # pylint: disable=no-member
    ignore_substitutions: pydantic.NoneStr = pydantic.Field(None)  # pylint: disable=no-member
    ignore_languages: pydantic.NoneStr = pydantic.Field(None)  # pylint: disable=no-member
    ignore_messages: pydantic.NoneStr = pydantic.Field(None)  # pylint: disable=no-member


def _load_config_from_ini_file(
    ini_file: pathlib.Path,
    *,
    log_missing_section_as_warning: bool = True,
    warn_unknown_settings: bool = False,
) -> t.Optional[RstcheckConfigFile]:
    """Load, parse and validate rstcheck config from a ini file.

    :param ini_file: INI file to load config from
    :param log_missing_section_as_warning: If a missing [tool.rstcheck] section should be logged at
        WARNING (``True``) or ``INFO`` (``False``) level;
        defaults to ``True``
    :param warn_unknown_settings: If a warning should be logged for unknown settings in config file;
        defaults to :py:obj:`False`
    :raises FileNotFoundError: If the file is not found
    :return: instance of :py:class:`RstcheckConfigFile` or :py:class:`None` on missing config
        section
    """
    logger.debug(f"Try loading config from INI file: '{ini_file}'")
    resolved_file = ini_file.resolve()

    if not resolved_file.is_file():
        raise FileNotFoundError(f"{resolved_file}")

    parser = configparser.ConfigParser()
    parser.read(resolved_file)

    if not parser.has_section("rstcheck"):
        if log_missing_section_as_warning:
            logger.warning(f"Config file has no [rstcheck] section: '{ini_file}'.")
            return None
        logger.info(f"Config file has no [rstcheck] section: '{ini_file}'.")
        return None

    config_values_raw = dict(parser.items("rstcheck"))
    if warn_unknown_settings:
        known_settings = _RstcheckConfigINIFile().dict().keys()
        unknown = [s for s in config_values_raw.keys() if s not in known_settings]
        if unknown:
            logger.warning(f"Unknown setting(s) {unknown} found in file: '{ini_file}'.")

    config_values_checked = _RstcheckConfigINIFile(**config_values_raw)
    config_values_parsed = RstcheckConfigFile(**config_values_checked.dict())

    return config_values_parsed


class _RstcheckConfigTOMLFile(
    pydantic.BaseModel  # pylint: disable=no-member,
):  # pylint: disable=too-few-public-methods
    """Type for [tool.rstcheck] section in TOML file.

    The types apply to the file's data before the parsing by :py:class:`RstcheckConfig` is done.

    :raises pydantic.error_wrappers.ValidationError: If setting is not parsable into correct type
    """

    report_level: t.Optional[str] = pydantic.Field(None)
    ignore_directives: t.Optional[t.List[str]] = pydantic.Field(None)
    ignore_roles: t.Optional[t.List[str]] = pydantic.Field(None)
    ignore_substitutions: t.Optional[t.List[str]] = pydantic.Field(None)
    ignore_languages: t.Optional[t.List[str]] = pydantic.Field(None)
    ignore_messages: t.Optional[t.Union[str, t.List[str]]] = pydantic.Field(None)


def _load_config_from_toml_file(
    toml_file: pathlib.Path,
    *,
    log_missing_section_as_warning: bool = True,
    warn_unknown_settings: bool = False,
) -> t.Optional[RstcheckConfigFile]:
    """Load, parse and validate rstcheck config from a TOML file.

    .. warning::

        Needs tomli installed!
        Use toml extra.

    :param toml_file: TOML file to load config from
    :param log_missing_section_as_warning: If a missing [tool.rstcheck] section should be logged at
        WARNING (``True``) or ``INFO`` (``False``) level;
        defaults to ``True``
    :param warn_unknown_settings: If a warning should be logged for unknown settings in config file;
        defaults to :py:obj:`False`
    :raises ValueError: If the file is not a TOML file
    :raises FileNotFoundError: If the file is not found
    :return: instance of :py:class:`RstcheckConfigFile` or :py:obj:`None` on missing config section
    """
    _extras.install_guard("tomli")
    logger.debug(f"Try loading config from TOML file: '{toml_file}'.")

    resolved_file = toml_file.resolve()

    if not resolved_file.is_file():
        logging.error(f"Config file is not a file: '{toml_file}'.")
        raise FileNotFoundError(f"{resolved_file}")

    if resolved_file.suffix.casefold() != ".toml":
        logging.error(f"Config file is not a TOML file: '{toml_file}'.")
        raise ValueError("File is not a TOML file")

    with open(resolved_file, "rb") as toml_file_handle:
        toml_dict = tomli.load(toml_file_handle)

    optional_rstcheck_section = t.Optional[t.Dict[str, t.Any]]
    rstcheck_section: optional_rstcheck_section = toml_dict.get("tool", {}).get("rstcheck")

    if rstcheck_section is None:
        if log_missing_section_as_warning:
            logger.warning(f"Config file has no [tool.rstcheck] section: '{toml_file}'.")
            return None
        logger.info(f"Config file has no [tool.rstcheck] section: '{toml_file}'.")
        return None

    if warn_unknown_settings:
        known_settings = _RstcheckConfigTOMLFile().dict().keys()
        unknown = [s for s in rstcheck_section.keys() if s not in known_settings]
        if unknown:
            logger.warning(f"Unknown setting(s) {unknown} found in file: '{toml_file}'.")

    config_values_checked = _RstcheckConfigTOMLFile(**rstcheck_section)
    config_values_parsed = RstcheckConfigFile(**config_values_checked.dict())

    return config_values_parsed


def load_config_file(
    file_path: pathlib.Path,
    *,
    log_missing_section_as_warning: bool = True,
    warn_unknown_settings: bool = False,
) -> t.Optional[RstcheckConfigFile]:
    """Load, parse and validate rstcheck config from a file.

    .. caution::

        If a TOML file is passed this function need tomli installed!
        Use toml extra or install manually.

    :param file_path: File to load config from
    :param log_missing_section_as_warning: If a missing config section should be logged at
        WARNING (``True``) or ``INFO`` (``False``) level;
        defaults to ``True``
    :param warn_unknown_settings: If a warning should be logged for unknown settings in config file;
        defaults to :py:obj:`False`
    :raises FileNotFoundError: If the file is not found
    :return: instance of :py:class:`RstcheckConfigFile` or :py:obj:`None` on missing config section
    """
    logger.debug("Try loading config file.")
    if file_path.suffix.casefold() == ".toml":
        return _load_config_from_toml_file(
            file_path,
            log_missing_section_as_warning=log_missing_section_as_warning,
            warn_unknown_settings=warn_unknown_settings,
        )
    return _load_config_from_ini_file(
        file_path,
        log_missing_section_as_warning=log_missing_section_as_warning,
        warn_unknown_settings=warn_unknown_settings,
    )


def load_config_file_from_dir(
    dir_path: pathlib.Path,
    *,
    log_missing_section_as_warning: bool = False,
    warn_unknown_settings: bool = False,
) -> t.Optional[RstcheckConfigFile]:
    """Search, load, parse and validate rstcheck config from a directory.

    Searches files from :py:data:`CONFIG_FILES` in the directory. If a file is found, try to load
    the config from it. If is has no config, search further.

    :param dir_path: Directory to search
<<<<<<< HEAD
    :return: instance of :py:class:`RstcheckConfigFile` or
        :py:obj:`None` if no file is found or no file has a rstcheck section
=======
    :param log_missing_section_as_warning: If a missing config section in a config file should be
        logged at WARNING (``True``) or ``INFO`` (``False``) level;
        defaults to ``False``
    :param warn_unknown_settings: If a warning should be logged for unknown settings in config file;
        defaults to :py:obj:`False`
    :return: instance of ``RstcheckConfigFile`` or
        ``None`` if no file is found or no file has a rstcheck section
>>>>>>> 909bb369
    """
    logger.debug(f"Try loading config file from directory: '{dir_path}'.")
    config = None

    for file_name in CONFIG_FILES:
        file_path = (dir_path / file_name).resolve()
        if file_path.is_file():
            config = load_config_file(
                file_path,
                log_missing_section_as_warning=(
                    log_missing_section_as_warning or (file_name == ".rstcheck.cfg")
                ),
                warn_unknown_settings=warn_unknown_settings,
            )
            if config is not None:
                break

    if config is None:
        logger.info("No config section in supported config files found.")

    return config


def load_config_file_from_dir_tree(
    dir_path: pathlib.Path,
    *,
    log_missing_section_as_warning: bool = False,
    warn_unknown_settings: bool = False,
) -> t.Optional[RstcheckConfigFile]:
    """Search, load, parse and validate rstcheck config from a directory tree.

    Searches files from :py:data:`CONFIG_FILES` in the directory. If a file is found, try to load
    the config from it. If is has no config, search further. If no config is found in the directory
    search its parents one by one.

    :param dir_path: Directory to search
<<<<<<< HEAD
    :return: instance of :py:class:`RstcheckConfigFile` or
        :py:obj:`None` if no file is found or no file has a rstcheck section
=======
    :param log_missing_section_as_warning: If a missing config section in a config file should be
        logged at WARNING (``True``) or ``INFO`` (``False``) level;
        defaults to ``False``
    :param warn_unknown_settings: If a warning should be logged for unknown settings in config file;
        defaults to :py:obj:`False`
    :return: instance of ``RstcheckConfigFile`` or
        ``None`` if no file is found or no file has a rstcheck section
>>>>>>> 909bb369
    """
    logger.debug(f"Try loading config file from directory tree: '{dir_path}'.")
    config = None

    search_dir = dir_path.resolve()

    while True:
        config = load_config_file_from_dir(
            search_dir,
            log_missing_section_as_warning=log_missing_section_as_warning,
            warn_unknown_settings=warn_unknown_settings,
        )

        if config is not None:
            break

        parent_dir = search_dir.parent.resolve()
        if parent_dir == search_dir:
            break
        search_dir = parent_dir

    if config is None:
        logger.info(
            f"No config section in supported config files found in directory tree: '{dir_path}'."
        )

    return config


def load_config_file_from_path(
    path: pathlib.Path,
    *,
    search_dir_tree: bool = False,
    log_missing_section_as_warning_for_file: bool = True,
    log_missing_section_as_warning_for_dir: bool = False,
    warn_unknown_settings: bool = False,
) -> t.Optional[RstcheckConfigFile]:
    """Analyse the path and call the correct config file loader.

    :param path: Path to load config file from; can be a file or directory
    :param search_dir_tree: If the directory tree should be searched;
        only applies if ``path`` is a directory;
<<<<<<< HEAD
        defaults to :py:obj:`False`
    :return: instance of :py:class:`RstcheckConfigFile` or
        :py:obj:`None` if no file is found or no file has a rstcheck section
=======
        defaults to False
    :param log_missing_section_as_warning_for_file: If a missing config section in a config file
        should be logged at WARNING (``True``) or ``INFO`` (``False``) level when the given path is
        a file;
        defaults to ``True``
    :param log_missing_section_as_warning_for_dir: If a missing config section in a config file
        should be logged at WARNING (``True``) or ``INFO`` (``False``) level when the given file is
        a direcotry;
        defaults to ``False``
    :param warn_unknown_settings: If a warning should be logged for unknown settings in config file;
        defaults to :py:obj:`False`
    :return: instance of ``RstcheckConfigFile`` or
        ``None`` if no file is found or no file has a rstcheck section
>>>>>>> 909bb369
    """
    logger.debug(f"Try loading config file from path: '{path}'.")
    resolved_path = path.resolve()

    if resolved_path.is_file():
        return load_config_file(
            resolved_path,
            log_missing_section_as_warning=log_missing_section_as_warning_for_file,
            warn_unknown_settings=warn_unknown_settings,
        )

    if resolved_path.is_dir():
        if search_dir_tree:
            return load_config_file_from_dir_tree(
                resolved_path,
                log_missing_section_as_warning=log_missing_section_as_warning_for_dir,
                warn_unknown_settings=warn_unknown_settings,
            )
        return load_config_file_from_dir(
            resolved_path,
            log_missing_section_as_warning=log_missing_section_as_warning_for_dir,
            warn_unknown_settings=warn_unknown_settings,
        )

    logger.warning("Passed path is neither a file nor a directory: '{path}'.")
    return None


def merge_configs(
    config_base: RstcheckConfig,
    config_add: t.Union[RstcheckConfig, RstcheckConfigFile],
    *,
    config_add_is_dominant: bool = True,
) -> RstcheckConfig:
    """Merge two configs into a new one.

    :param config_base: The base config to merge into
    :param config_add: The config that is merged into the ``config_base``
    :param config_add_is_dominant: If the ``config_add`` overwrites values of ``config_base``;
        defaults to :py:obj:`True`
    :return: New merged config
    """
    logger.debug("Merging configs.")
    sub_config: t.Union[RstcheckConfig, RstcheckConfigFile] = config_base
    sub_config_dict = sub_config.dict()
    for setting in dict(sub_config_dict):
        if sub_config_dict[setting] is None:
            del sub_config_dict[setting]

    dom_config: t.Union[RstcheckConfig, RstcheckConfigFile] = config_add
    dom_config_dict = dom_config.dict()
    for setting in dict(dom_config_dict):
        if dom_config_dict[setting] is None:
            del dom_config_dict[setting]

    if config_add_is_dominant is False:
        sub_config_dict, dom_config_dict = dom_config_dict, sub_config_dict

    merged_config_dict = {**sub_config_dict, **dom_config_dict}

    return RstcheckConfig(**merged_config_dict)<|MERGE_RESOLUTION|>--- conflicted
+++ resolved
@@ -195,8 +195,8 @@
 
     :param ini_file: INI file to load config from
     :param log_missing_section_as_warning: If a missing [tool.rstcheck] section should be logged at
-        WARNING (``True``) or ``INFO`` (``False``) level;
-        defaults to ``True``
+        WARNING (:py:obj:`True`) or ``INFO`` (:py:obj:`False`) level;
+        defaults to :py:obj:`True`
     :param warn_unknown_settings: If a warning should be logged for unknown settings in config file;
         defaults to :py:obj:`False`
     :raises FileNotFoundError: If the file is not found
@@ -265,8 +265,8 @@
 
     :param toml_file: TOML file to load config from
     :param log_missing_section_as_warning: If a missing [tool.rstcheck] section should be logged at
-        WARNING (``True``) or ``INFO`` (``False``) level;
-        defaults to ``True``
+        WARNING (:py:obj:`True`) or ``INFO`` (:py:obj:`False`) level;
+        defaults to :py:obj:`True`
     :param warn_unknown_settings: If a warning should be logged for unknown settings in config file;
         defaults to :py:obj:`False`
     :raises ValueError: If the file is not a TOML file
@@ -326,8 +326,8 @@
 
     :param file_path: File to load config from
     :param log_missing_section_as_warning: If a missing config section should be logged at
-        WARNING (``True``) or ``INFO`` (``False``) level;
-        defaults to ``True``
+        WARNING (:py:obj:`True`) or ``INFO`` (:py:obj:`False`) level;
+        defaults to :py:obj:`True`
     :param warn_unknown_settings: If a warning should be logged for unknown settings in config file;
         defaults to :py:obj:`False`
     :raises FileNotFoundError: If the file is not found
@@ -359,18 +359,13 @@
     the config from it. If is has no config, search further.
 
     :param dir_path: Directory to search
-<<<<<<< HEAD
+    :param log_missing_section_as_warning: If a missing config section in a config file should be
+        logged at WARNING (:py:obj:`True`) or ``INFO`` (:py:obj:`False`) level;
+        defaults to :py:obj:`False`
+    :param warn_unknown_settings: If a warning should be logged for unknown settings in config file;
+        defaults to :py:obj:`False`
     :return: instance of :py:class:`RstcheckConfigFile` or
         :py:obj:`None` if no file is found or no file has a rstcheck section
-=======
-    :param log_missing_section_as_warning: If a missing config section in a config file should be
-        logged at WARNING (``True``) or ``INFO`` (``False``) level;
-        defaults to ``False``
-    :param warn_unknown_settings: If a warning should be logged for unknown settings in config file;
-        defaults to :py:obj:`False`
-    :return: instance of ``RstcheckConfigFile`` or
-        ``None`` if no file is found or no file has a rstcheck section
->>>>>>> 909bb369
     """
     logger.debug(f"Try loading config file from directory: '{dir_path}'.")
     config = None
@@ -407,18 +402,13 @@
     search its parents one by one.
 
     :param dir_path: Directory to search
-<<<<<<< HEAD
+    :param log_missing_section_as_warning: If a missing config section in a config file should be
+        logged at ``WARNING`` (:py:obj:`True`) or ``INFO`` (:py:obj:`False`) level;
+        defaults to :py:obj:`False`
+    :param warn_unknown_settings: If a warning should be logged for unknown settings in config file;
+        defaults to :py:obj:`False`
     :return: instance of :py:class:`RstcheckConfigFile` or
         :py:obj:`None` if no file is found or no file has a rstcheck section
-=======
-    :param log_missing_section_as_warning: If a missing config section in a config file should be
-        logged at WARNING (``True``) or ``INFO`` (``False``) level;
-        defaults to ``False``
-    :param warn_unknown_settings: If a warning should be logged for unknown settings in config file;
-        defaults to :py:obj:`False`
-    :return: instance of ``RstcheckConfigFile`` or
-        ``None`` if no file is found or no file has a rstcheck section
->>>>>>> 909bb369
     """
     logger.debug(f"Try loading config file from directory tree: '{dir_path}'.")
     config = None
@@ -461,25 +451,19 @@
     :param path: Path to load config file from; can be a file or directory
     :param search_dir_tree: If the directory tree should be searched;
         only applies if ``path`` is a directory;
-<<<<<<< HEAD
+        defaults to :py:obj:`False`
+    :param log_missing_section_as_warning_for_file: If a missing config section in a config file
+        should be logged at WARNING (:py:obj:`True`) or ``INFO`` (:py:obj:`False`) level when the
+        given path is a file;
+        defaults to :py:obj:`True`
+    :param log_missing_section_as_warning_for_dir: If a missing config section in a config file
+        should be logged at ``WARNING`` (:py:obj:`True`) or ``INFO`` (:py:obj:`False`) level when
+        the given file is a direcotry;
+        defaults to :py:obj:`False`
+    :param warn_unknown_settings: If a warning should be logged for unknown settings in config file;
         defaults to :py:obj:`False`
     :return: instance of :py:class:`RstcheckConfigFile` or
         :py:obj:`None` if no file is found or no file has a rstcheck section
-=======
-        defaults to False
-    :param log_missing_section_as_warning_for_file: If a missing config section in a config file
-        should be logged at WARNING (``True``) or ``INFO`` (``False``) level when the given path is
-        a file;
-        defaults to ``True``
-    :param log_missing_section_as_warning_for_dir: If a missing config section in a config file
-        should be logged at WARNING (``True``) or ``INFO`` (``False``) level when the given file is
-        a direcotry;
-        defaults to ``False``
-    :param warn_unknown_settings: If a warning should be logged for unknown settings in config file;
-        defaults to :py:obj:`False`
-    :return: instance of ``RstcheckConfigFile`` or
-        ``None`` if no file is found or no file has a rstcheck section
->>>>>>> 909bb369
     """
     logger.debug(f"Try loading config file from path: '{path}'.")
     resolved_path = path.resolve()
