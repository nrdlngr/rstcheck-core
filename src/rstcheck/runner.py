"""Runner of rstcheck."""
import logging
import multiprocessing
import os
import pathlib
import re
import sys
import typing as t

from . import _sphinx, checker, config, types


logger = logging.getLogger(__name__)


class RstcheckMainRunner:
    """Main runner of rstcheck."""

    def __init__(
        self,
        check_paths: t.List[pathlib.Path],
        rstcheck_config: config.RstcheckConfig,
        overwrite_config: bool = True,
    ) -> None:
        """Initialize the :py:class:`RstcheckMainRunner` with a base config.

        :param check_paths: Files to check.
        :param rstcheck_config: Base configuration config from e.g. the CLI.
        :param overwrite_config: If file config overwrites current config; defaults to True
        """
        self.config = rstcheck_config
        self.overwrite_config = overwrite_config
        if rstcheck_config.config_path:
            self.load_config_file(
                rstcheck_config.config_path, rstcheck_config.warn_unknown_settings or False
            )

        self.check_paths = check_paths
        self.files_to_check: t.List[pathlib.Path] = []
        self.update_file_list()

        pool_size = multiprocessing.cpu_count()
        # NOTE: Work around https://bugs.python.org/issue45077
        self._pool_size = pool_size if sys.platform != "win32" else min(pool_size, 61)

        self.errors: t.List[types.LintError] = []

    def load_config_file(
        self, config_path: pathlib.Path, warn_unknown_settings: bool = False
    ) -> None:
        """Load config from file and merge with current config.

        If the loaded file config overwrites the current config depends on the
        ``self.overwrite_config`` attribute set on initialization.

        :param config_path: Path to config file; can be directory or file
        :param warn_unknown_settings: If a warning should be logged for unknown settings in config
            file;
            defaults to :py:obj:`False`
        """
        logger.info(f"Load config file for main runner: '{config_path}'.")
        file_config = config.load_config_file_from_path(
            config_path, warn_unknown_settings=warn_unknown_settings
        )

        if file_config is None:
            logger.warning("Config file was empty or not found.")
            return

        logger.debug(
            "Merging config from file into main config. "
            f"File config is dominant: {self.overwrite_config}"
        )
        self.config = config.merge_configs(
            self.config, file_config, config_add_is_dominant=self.overwrite_config
        )

    def update_file_list(self) -> None:  # noqa: CCR001
        """Update file path list with paths specified on initialization.

        Clear the current file list. Then get the file and directory paths specified with
<<<<<<< HEAD
        ``self.check_paths`` attribute set on initialization and search them for rst files
        to check. Add those files to the file list.
        """  # noqa: Q440,Q441,Q447,Q449
=======
        ``self.check_paths`` and search them for rst files to check. Add those files to the file
        list.
        """
        logger.debug("Updating list of files to check.")
>>>>>>> 909bb369
        paths = list(self.check_paths)
        self.files_to_check = []

        if len(paths) == 1 and paths[0].name == "-":
            logger.info("'-' detected. Using stdin for input.'")
            self.files_to_check.append(paths[0])
            return

        checkable_rst_file: t.Callable[[pathlib.Path], bool] = (
            lambda f: f.is_file() and not f.name.startswith(".") and f.suffix.casefold() == ".rst"
        )

        while paths:
            path = paths.pop(0)
            resolved_path = path.resolve()
            if self.config.recursive and resolved_path.is_dir():
                for root, directories, children in os.walk(path):
                    root_path = pathlib.Path(root)
                    paths += [
                        root_path / f
                        for f in children
                        if checkable_rst_file((root_path / f).resolve())
                    ]
                    directories[:] = [d for d in directories if not d.startswith(".")]
                continue

            if checkable_rst_file(resolved_path) and resolved_path.name != "-":
                self.files_to_check.append(path)

    def _run_checks_sync(self) -> t.List[t.List[types.LintError]]:
        """Check all files from the file list syncronously and return the errors.

        :return: List of lists of errors found per file
        """
        logger.debug("Runnning checks synchronically.")
        with _sphinx.load_sphinx_if_available():
            results = [
                checker.check_file(file, self.config, self.overwrite_config)
                for file in self.files_to_check
            ]
        return results

    def _run_checks_parallel(self) -> t.List[t.List[types.LintError]]:
        """Check all files from the file list in parallel and return the errors.

        :return: List of lists of errors found per file
        """
        logger.debug(f"Runnning checks in parallel with pool size of {self._pool_size}.")
        with _sphinx.load_sphinx_if_available(), multiprocessing.Pool(self._pool_size) as pool:
            results = pool.starmap(
                checker.check_file,
                [(file, self.config, self.overwrite_config) for file in self.files_to_check],
            )
        return results

    def _update_results(self, results: t.List[t.List[types.LintError]]) -> None:
        """Take results and update error cache.

        Result normally come from :py:meth:`RstcheckMainRunner._run_checks_sync` or
        :py:meth:`RstcheckMainRunner._run_checks_parallel`.
        :param results: List of lists of errors found
        """
        self.errors = []
        for errors in results:
            self.errors += errors

    def check(self) -> None:
        """Check all files in the file list and save the errors.

        Multiple files are run in parallel.

        A new call overwrite the old cached errors.
        """
        logger.info("Run checks for all files.")
        results = (
            self._run_checks_parallel() if len(self.files_to_check) > 1 else self._run_checks_sync()
        )
        self._update_results(results)

    def print_result(self, output_file: t.Optional[t.TextIO] = None) -> int:
        """Print all cached error messages and return exit code.

        :param output_file: file to print to; defaults to sys.stderr (if ``None``)
        :return: exit code 0 if no error is printed; 1 if any error is printed
        """
        if len(self.errors) == 0:
            print("Success! No issues detected.", file=output_file or sys.stdout)
            return 0

        err_msg_regex = re.compile(r"\([A-Z]+/[0-9]+\)")

        for error in self.errors:
            err_msg = error["message"]
            if not err_msg_regex.match(err_msg):
                err_msg = "(ERROR/3) " + err_msg

            message = f"{error['source_origin']}:{error['line_number']}: {err_msg}"

            print(message, file=output_file or sys.stderr)

        return 1

    def run(self) -> int:  # pragma: no cover
        """Run checks, print error messages and return the result.

        :return: exit code 0 if no error is printed; 1 if any error is printed
        """
        logger.info("Run checks and print results.")
        self.check()
        return self.print_result()<|MERGE_RESOLUTION|>--- conflicted
+++ resolved
@@ -79,16 +79,10 @@
         """Update file path list with paths specified on initialization.
 
         Clear the current file list. Then get the file and directory paths specified with
-<<<<<<< HEAD
         ``self.check_paths`` attribute set on initialization and search them for rst files
         to check. Add those files to the file list.
         """  # noqa: Q440,Q441,Q447,Q449
-=======
-        ``self.check_paths`` and search them for rst files to check. Add those files to the file
-        list.
-        """
         logger.debug("Updating list of files to check.")
->>>>>>> 909bb369
         paths = list(self.check_paths)
         self.files_to_check = []
 
